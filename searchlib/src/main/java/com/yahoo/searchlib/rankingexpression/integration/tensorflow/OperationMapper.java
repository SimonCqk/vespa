--- conflicted
+++ resolved
@@ -126,7 +126,7 @@
         String name = tfNode.getInput(0);
         Tensor defaultValue = getConstantTensor(model, name);
         result.constant(name, defaultValue);
-        result.macro(name, new RankingExpression(name, new ReferenceNode("constant('" + name + "')")));
+        result.macro(name, new RankingExpression(name, new ReferenceNode("constant(\"" + name + "\")")));
         // The default value will be provided by the macro. Users can override macro to change value.
         return new TypedTensorFunction(defaultValue.type(), new VariableTensor(name));
     }
@@ -159,8 +159,7 @@
         Tensor constant = getConstantTensor(model, name);
         result.constant(name, constant);
         return new TypedTensorFunction(constant.type(),
-<<<<<<< HEAD
-                new TensorFunctionNode.TensorFunctionExpressionNode(new ReferenceNode("constant('" + name + "')")));
+                new TensorFunctionNode.TensorFunctionExpressionNode(new ReferenceNode("constant(\"" + name + "\")")));
     }
 
     private Tensor getConstantTensor(SavedModelBundle model, String name) {
@@ -170,9 +169,6 @@
             throw new IllegalStateException("Expected 1 tensor from fetching " + name + ", but got " +
                     importedTensors.size());
         return tensorConverter.toVespaTensor(importedTensors.get(0));
-=======
-                                       new TensorFunctionNode.TensorFunctionExpressionNode(new ReferenceNode("constant(\"" + name + "\")")));
->>>>>>> e1ddfa9a
     }
 
     TypedTensorFunction matmul(List<TypedTensorFunction> arguments) {
