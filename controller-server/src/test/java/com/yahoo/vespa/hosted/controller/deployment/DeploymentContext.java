--- conflicted
+++ resolved
@@ -463,18 +463,6 @@
 
         // Provision load balancers in directly routed zones, unless explicitly deferred
         if (provisionLoadBalancerIn(zone)) {
-<<<<<<< HEAD
-=======
-            if (job.type().isTest()) {
-                var testerDeployment = new DeploymentId(testerId.id(), zone);
-                configServer().putLoadBalancers(zone, List.of(new LoadBalancer(testerDeployment.toString(),
-                                                                               testerDeployment.applicationId(),
-                                                                               ClusterSpec.Id.from("default"),
-                                                                               HostName.from("lb-0--" + testerId.id().serializedForm() + "--" + zone.toString()),
-                                                                               LoadBalancer.State.active,
-                                                                               Optional.of("dns-zone-1"))));
-            }
->>>>>>> ff260db5
             configServer().putLoadBalancers(zone, List.of(new LoadBalancer(deployment.toString(),
                                                                            deployment.applicationId(),
                                                                            ClusterSpec.Id.from("default"),
